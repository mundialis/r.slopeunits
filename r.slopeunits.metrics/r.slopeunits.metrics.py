#!/usr/bin/env python3
#
############################################################################
#
# MODULE:       r.slopeunits.metrics for GRASS 8
# AUTHOR(S):    Ivan Marchesini, Massimiliano Alvioli, Carmen Tawalika
#               (Translation to python)
# PURPOSE:      Create metrics for slope units
# COPYRIGHT:    (C) 2004-2024 by the GRASS Development Team
#
#               This program is free software under the GNU General Public
#               License (>=v2). Read the file COPYING that comes with GRASS
#               for details.
#
#############################################################################
#
# %module
# % description: Create metrics for slope units
# % keywords: raster
# % keywords: elevation
# % keywords: slopeunits
# %end

# %option G_OPT_V_INPUT
# % key: basin
# % description: Input basin
# % required: yes
# %end

# %option G_OPT_R_INPUT
# % key: demmap
# % description: Input digital elevation model
# % required: yes
# %end

# %option G_OPT_R_OUTPUT
# % key: slumapclean
# % description: Output Slope Units layer, cleaned (the main output)
# % required: yes
# %end

# %option
# % key: cleansize
# % type: double
# % answer: 25000
# % description: Slope Units size to be removed
# % required: yes
# %end

# %option
# % key: areamin
# % type: double
<<<<<<< HEAD
# % description: Minimum area (m^2) below which the slope unit is not further segmented
# % required : yes
=======
# % description: Minimum area (m^2) below whitch the slope unit is not further segmented
# % required: yes
>>>>>>> b27f2df0
# %end

# %option
# % key: cvmin
# % type: double
<<<<<<< HEAD
# % description: Minimum value of the circular variance (0.0-1.0) below which the slope unit is not further segmented
# % required : yes
=======
# % description: Minimum value of the circular variance (0.0-1.0) below whitch the slope unit is not further segmented
# % required: yes
>>>>>>> b27f2df0
# %end

# %option
# % key: resolution
# % type: double
# % description: Resolution
# % required: yes
# %end

# %option G_OPT_F_OUTPUT
# % key: outfile
# % description: Output file with metrics
# % required: no
# %end

import atexit
import os
import sys

import grass.script as grass

# initialize global vars
rm_rasters = []
rm_vectors = []


def cleanup():
    """Cleanup function"""
    nuldev = open(os.devnull, "w")
    kwargs = {"flags": "f", "quiet": True, "stderr": nuldev}
    for rmrast in rm_rasters:
        if grass.find_file(name=rmrast, element="cell")["file"]:
            grass.run_command("g.remove", type="raster", name=rmrast, **kwargs)
    for rmvect in rm_vectors:
        if grass.find_file(name=rmvect, element="vector")["file"]:
            grass.run_command("g.remove", type="vector", name=rmvect, **kwargs)

    if grass.find_file("MASK")["file"]:
        # grass.run_command('r.mask', flags='r')
        grass.run_command(
            "g.remove", type="raster", name="MASK", flags="f", quiet=True
        )


def calculate_metrics(basin, dem, slumapclean, cleansize, resolution):
    """Calculate metric"""

    global rm_rasters, rm_vectors
    sucl = slumapclean
    thr_clean = cleansize
    res = resolution

    grass.run_command("g.region", vect=basin, align=dem)
    if grass.find_file("MASK")["file"]:
        grass.run_command(
            "g.remove", type="raster", name="MASK", flags="f", quiet=True
        )
    grass.run_command("r.mask", vect=basin, overwrite=True)
    grass.run_command("g.remove", type="vector", name="su_segm", flags="f")
    grass.run_command("g.copy", vect=f"{sucl},su_segm", overwrite=True)
    grass.run_command(
        "v.db.dropcolumn", map="su_segm", columns="value,label,area"
    )
    grass.run_command("v.db.addcolumn", map="su_segm", columns="area real")
    grass.run_command(
        "v.to.db", map="su_segm", option="area", columns="area", overwrite=True
    )
    grass.run_command(
        "db.execute", sql=f"delete from su_segm where area<{thr_clean}"
    )
    grass.run_command(
        "v.clean",
        input="su_segm",
        type="area",
        output="su_ok",
        tool="rmarea",
        threshold=thr_clean,
        overwrite=True,
    )
    grass.run_command("g.rename", vect="su_ok,su_segm", overwrite=True)

    ##############################################################
    #
    # Calculation of the procedure proposed in
    # [1] Espindola et al., Int. J. Remote Sens. 27, 3035-3040 (2006)
    # and adapted for our case in
    # [2] Alvioli, Marchesini et al., Geosci. Mod. Dev. 9, 3975-3991 (2016)
    # and
    # [3] Alvioli, Guzzetti, Marchesini, Geomorphology 358, 107124 (2020)
    # [4] Alvioli, Marchesini et al., Journal of Maps, 18, 300-313 (2021)
    #

    if grass.find_file("MASK")["file"]:
        grass.run_command(
            "g.remove", type="raster", name="MASK", flags="f", quiet=True
        )
    grass.run_command("r.mask", vect="su_segm", overwrite=True)
    grass.run_command(
        "v.to.rast",
        input="su_segm",
        output="su_segm",
        use="cat",
        overwrite=True,
    )

    onecell = res * res

    grass.message(_("r.slope.aspect ..."))
    grass.run_command(
        "r.slope.aspect", elevation=dem, aspect="aspect", overwrite=True
    )
    grass.run_command("r.colors", map="aspect", color="aspectcolr")
    grass.message(_("circular variance ..."))
    # aspect in degrees - mapcalc's cos(x) wants x in degrees -- OK
    grass.run_command(
        "r.mapcalc", expression="cos=cos(aspect)", overwrite=True
    )
    # aspect in degrees - mapcalc's sin(x) wants x in degrees -- OK
    grass.run_command(
        "r.mapcalc", expression="sin=sin(aspect)", overwrite=True
    )

    grass.message(_("r.statistics 1 ..."))
    grass.run_command(
        "r.stats.zonal",
        base="su_segm",
        cover="su_segm",
        method="count",
        output="numero",
        overwrite=True,
    )
    grass.message(_("r.statistics 2 ..."))
    grass.run_command(
        "r.stats.zonal",
        base="su_segm",
        cover="cos",
        method="sum",
        output="sumcos",
        overwrite=True,
    )
    grass.message(_("r.statistics 3 ..."))
    grass.run_command(
        "r.stats.zonal",
        base="su_segm",
        cover="sin",
        method="sum",
        output="sumsin",
        overwrite=True,
    )
    grass.run_command(
        "r.mapcalc",
        expression="v_i = 1-((sqrt((sumsin)^2 + (sumcos)^2))/numero)",
        overwrite=True,
    )

    grass.message(_("r.statistics 4 ..."))
    grass.run_command(
        "r.mapcalc", expression=f"base = int({dem}/{dem})", overwrite=True
    )
    grass.run_command(
        "r.stats.zonal",
        base="base",
        cover="cos",
        method="sum",
        output="sumcos_all",
        overwrite=True,
    )
    grass.run_command(
        "r.stats.zonal",
        base="base",
        cover="sin",
        method="sum",
        output="sumsin_all",
        overwrite=True,
    )

    grass.message(_("v.category edges ..."))
    grass.run_command(
        "g.remove", type="vector", name="su_segm_edges", flags="f"
    )
    grass.run_command(
        "v.category",
        input="su_segm",
        output="su_segm_edges",
        layer=2,
        type="boundary",
        option="add",
        overwrite=True,
    )
    grass.run_command(
        "v.db.addtable",
        map="su_segm_edges",
        layer=2,
        col="left integer,right integer,lunghezza real",
    )
    grass.run_command(
        "v.to.db",
        map="su_segm_edges",
        option="sides",
        columns="left,right",
        layer=2,
        type="boundary",
        overwrite=True,
    )
    grass.run_command(
        "v.to.db",
        map="su_segm_edges",
        option="length",
        columns="lunghezza",
        layer=2,
        type="boundary",
        overwrite=True,
    )

    # mapcalc's atan(x,y) returns result in degrees ..
    grass.run_command(
        "r.mapcalc", expression="a_i = atan(sumsin,sumcos)", overwrite=True
    )
    grass.run_command(
        "r.mapcalc",
        expression="a_all = atan(sumsin_all,sumcos_all)",
        overwrite=True,
    )
    # .. but we need maps in radians, as needed by bc in bash
    pii = 3.14159265359
    grass.run_command(
        "r.mapcalc", expression=f"a_irad = a_i*{pii}/180", overwrite=True
    )
    grass.run_command(
        "r.mapcalc", expression=f"a_allrad = a_all*{pii}/180", overwrite=True
    )

    grass.message(_("v.rast.stats 1 ..."))
    grass.run_command(
        "v.rast.stats",
        map="su_segm_edges",
        raster="a_irad",
        column_prefix="a_i",
        method="average",
    )
    grass.run_command(
        "v.db.renamecolumn", map="su_segm_edges", column="a_i_average,a_i"
    )

    grass.message(_("v.rast.stats 2 ..."))
    grass.run_command(
        "v.rast.stats",
        map="su_segm_edges",
        raster="a_allrad",
        column_prefix="a_all",
        method="average",
    )
    grass.run_command(
        "v.db.renamecolumn", map="su_segm_edges", column="a_all_average,a_all"
    )

    grass.message(_("v.rast.stats 3 ..."))
    grass.run_command(
        "v.rast.stats",
        map="su_segm_edges",
        raster="v_i",
        column_prefix="v_i",
        method="average",
    )
    grass.run_command(
        "v.db.renamecolumn", map="su_segm_edges", column="v_i_average,v_i"
    )

    # fix problems
    grass.run_command(
        "db.execute",
        sql=(
            "update su_segm_edges set v_i = (select coalesce(0,v_i) "
            "as v_i from su_segm_edges) where v_i is null"
        ),
    )
    grass.run_command(
        "v.extract",
        input="su_segm_edges",
        where="v_i>=0",
        output="su_segm",
        overwrite=True,
    )
    grass.run_command(
        "v.db.addtable", map="su_segm", table="su_segm_edges_2", layer=2
    )

    # calcolo V - metodo RASTER
    grass.message(_("-- calcolo V --"))
    grass.run_command(
        "r.mapcalc", expression=f"num = {onecell}*v_i", overwrite=True
    )
    grass.run_command(
        "r.mapcalc", expression=f"den = {onecell}", overwrite=True
    )
    numvar = grass.parse_command(
        "r.univar",
        map="num",
        quiet=True,
        parse=(grass.core.parse_key_val, {"sep": ":"}),
    )
    denvar = grass.parse_command(
        "r.univar",
        map="den",
        quiet=True,
        parse=(grass.core.parse_key_val, {"sep": ":"}),
    )
    v_fin = float(numvar["sum"]) / float(denvar["sum"])
    grass.message(_(f"Vfin: {v_fin}"))

    #
    # calcolo I
    #
    grass.message(_("-- calcolo I -- ALT2 procedure"))

    grass.run_command(
        "v.db.addcolumn",
        map="su_segm",
        layer=2,
        columns=(
            "ai real, aj real, aall real, ci real, "
            "si real, cj real, sj real, num real"
        ),
    )
    grass.run_command(
        "db.execute",
        sql=(
            "update su_segm_edges_2 set ai = "
            "(select a_i from su_segm where cat=su_segm_edges_2.left)"
        ),
    )
    grass.run_command(
        "db.execute",
        sql=(
            "update su_segm_edges_2 set aj = "
            "(select a_i from su_segm where cat=su_segm_edges_2.right)"
        ),
    )
    grass.run_command(
        "db.execute",
        sql=(
            "update su_segm_edges_2 set aall = "
            "(select a_all from su_segm where cat=su_segm_edges_2.right)"
        ),
    )
    grass.run_command(
        "db.execute",
        sql=(
            "update su_segm_edges_2 set ci = "
            "cos(atan((sin(ai)+sin(aall))/(cos(ai)+cos(aall))))"
        ),
    )
    grass.run_command(
        "db.execute",
        sql=(
            "update su_segm_edges_2 set si = "
            "sin(atan((sin(ai)+sin(aall))/(cos(ai)+cos(aall))))"
        ),
    )
    grass.run_command(
        "db.execute",
        sql=(
            "update su_segm_edges_2 set cj = "
            "cos(atan((sin(aj)+sin(aall))/(cos(aj)+cos(aall))))"
        ),
    )
    grass.run_command(
        "db.execute",
        sql=(
            "update su_segm_edges_2 set sj = "
            "sin(atan((sin(aj)+sin(aall))/(cos(aj)+cos(aall))))"
        ),
    )
    grass.run_command(
        "db.execute",
        sql="update su_segm_edges_2 set num = ci*cj+si*sj",
    )

    num = grass.parse_command(
        "db.select",
        flags="c",
        sql="select sum(num) from su_segm_edges_2 where left<>-1 and right<>-1",
    )
    den = grass.parse_command(
        "db.select",
        flags="c",
        sql="select count(*) from su_segm_edges_2 where left<>-1 and right<>-1",
    )
    num_float = float(next(iter(num.keys())))
    den_float = float(next(iter(den.keys())))
    grass.message(_(num_float))
    grass.message(_(den_float))
    i_fin = float(num_float) / float(den_float)
    grass.message(_(f"Ifin: {i_fin}"))

    grass.run_command(
        "g.remove",
        type="raster",
        name=(
            "a_all,a_allrad,a_i,a_irad,areamap,aspect,base,basin_chk,cos,den,"
            "num,numero,sin,sumcos,sumcos_all,sumsin,sumsin_all,v_i,su_segm"
        ),
        flags="f",
    )
    grass.run_command(
        "g.remove", type="vector", name="su_segm,su_segm_edges", flags="f"
    )
    if grass.find_file("MASK")["file"]:
        grass.run_command(
            "g.remove", type="raster", name="MASK", flags="f", quiet=True
        )

    grass.message("Metrics calculated.")

    return v_fin, i_fin


def main():
    """Main function of r.slopeunits.metrics"""
    global rm_rasters, rm_vectors

    basin = options["basin"]
    dem = options["demmap"]
    slumapclean = options["slumapclean"]
    cleansize = float(options["cleansize"])
    resolution = float(options["resolution"])

    areamin = float(options["areamin"])
    cvmin = float(options["cvmin"])
    if options["outfile"]:
        outfile = options["outfile"]

    v_fin, i_fin = calculate_metrics(
        basin,
        dem,
        slumapclean,
        cleansize,
        resolution,
    )
    grass.message("Calculating metrics finished.")

    output = f"{areamin} {cvmin} {v_fin} {i_fin}"

    sys.stdout.write(f"areamin={areamin}\n")
    sys.stdout.write(f"cvmin={cvmin}\n")
    sys.stdout.write(f"v_fin={v_fin}\n")
    sys.stdout.write(f"i_fin={i_fin}\n")

    if options["outfile"]:
        grass.debug("Writing output to file")
        grass.debug(output)
        with open(outfile, "a") as file:
            file.write(output)


if __name__ == "__main__":
    options, flags = grass.parser()
    atexit.register(cleanup)
    main()<|MERGE_RESOLUTION|>--- conflicted
+++ resolved
@@ -50,25 +50,15 @@
 # %option
 # % key: areamin
 # % type: double
-<<<<<<< HEAD
 # % description: Minimum area (m^2) below which the slope unit is not further segmented
-# % required : yes
-=======
-# % description: Minimum area (m^2) below whitch the slope unit is not further segmented
-# % required: yes
->>>>>>> b27f2df0
+# % required: yes
 # %end
 
 # %option
 # % key: cvmin
 # % type: double
-<<<<<<< HEAD
 # % description: Minimum value of the circular variance (0.0-1.0) below which the slope unit is not further segmented
-# % required : yes
-=======
-# % description: Minimum value of the circular variance (0.0-1.0) below whitch the slope unit is not further segmented
-# % required: yes
->>>>>>> b27f2df0
+# % required: yes
 # %end
 
 # %option
